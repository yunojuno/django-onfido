from distutils.version import StrictVersion
from os import path

import django
from django.core.exceptions import ImproperlyConfigured

DJANGO_VERSION = StrictVersion(django.get_version())

DEBUG = True
TEMPLATE_DEBUG = True
USE_TZ = True
USE_L10N = True


<<<<<<< HEAD
DATABASES = {"default": {"ENGINE": "django.db.backends.sqlite3", "NAME": "onfido.db"}}
=======
    DATABASES = {
        "default": {
            "ENGINE": "django.db.backends.sqlite3",
            "NAME": "test.db",
        }
    }
except ImportError:
    DATABASES = {
        "default": {
            "ENGINE": "django.db.backends.postgresql",
            "NAME": getenv("TEST_DB_NAME", "onfido"),
            "USER": getenv("TEST_DB_USER", "postgres"),
            "PASSWORD": getenv("TEST_DB_PASSWORD", "postgres"),
            "HOST": getenv("TEST_DB_HOST", "localhost"),
            "PORT": getenv("TEST_DB_PORT", "5432"),
        }
    }
>>>>>>> cf9de4fb

INSTALLED_APPS = (
    "django.contrib.admin",
    "django.contrib.auth",
    "django.contrib.contenttypes",
    "django.contrib.sessions",
    "django.contrib.messages",
    "django.contrib.staticfiles",
    "onfido",
    "tests.test_app",
)

MIDDLEWARE = [
    # default django middleware
    "django.contrib.sessions.middleware.SessionMiddleware",
    "django.middleware.common.CommonMiddleware",
    "django.middleware.csrf.CsrfViewMiddleware",
    "django.contrib.auth.middleware.AuthenticationMiddleware",
    "django.contrib.messages.middleware.MessageMiddleware",
]

PROJECT_DIR = path.abspath(path.join(path.dirname(__file__)))

TEMPLATES = [
    {
        "BACKEND": "django.template.backends.django.DjangoTemplates",
        "DIRS": [path.join(PROJECT_DIR, "templates")],
        "APP_DIRS": True,
        "OPTIONS": {
            "context_processors": [
                "django.contrib.messages.context_processors.messages",
                "django.contrib.auth.context_processors.auth",
                "django.template.context_processors.request",
            ]
        },
    }
]

AUTH_USER_MODEL = "test_app.User"

STATIC_URL = "/static/"

SECRET_KEY = "onfido"  # noqa: S105

ALLOWED_HOSTS = [
    "127.0.0.1",
    ".ngrok.io",
]

LOGGING = {
    "version": 1,
    "disable_existing_loggers": False,
    "formatters": {"simple": {"format": "%(levelname)s %(message)s"}},
    "handlers": {
        "console": {
            "level": "DEBUG",
            "class": "logging.StreamHandler",
            "formatter": "simple",
        }
    },
    "loggers": {
        "": {"handlers": ["console"], "propagate": True, "level": "DEBUG"},
        # 'django': {
        #     'handlers': ['console'],
        #     'propagate': True,
        #     'level': 'WARNING',
        # },
        "onfido": {
            "handlers": ["console"],
            "level": "DEBUG",
            "propagate": False,
        },
    },
}

ROOT_URLCONF = "tests.urls"

if not DEBUG:
    raise ImproperlyConfigured("This settings file can only be used with DEBUG=True")<|MERGE_RESOLUTION|>--- conflicted
+++ resolved
@@ -12,27 +12,7 @@
 USE_L10N = True
 
 
-<<<<<<< HEAD
 DATABASES = {"default": {"ENGINE": "django.db.backends.sqlite3", "NAME": "onfido.db"}}
-=======
-    DATABASES = {
-        "default": {
-            "ENGINE": "django.db.backends.sqlite3",
-            "NAME": "test.db",
-        }
-    }
-except ImportError:
-    DATABASES = {
-        "default": {
-            "ENGINE": "django.db.backends.postgresql",
-            "NAME": getenv("TEST_DB_NAME", "onfido"),
-            "USER": getenv("TEST_DB_USER", "postgres"),
-            "PASSWORD": getenv("TEST_DB_PASSWORD", "postgres"),
-            "HOST": getenv("TEST_DB_HOST", "localhost"),
-            "PORT": getenv("TEST_DB_PORT", "5432"),
-        }
-    }
->>>>>>> cf9de4fb
 
 INSTALLED_APPS = (
     "django.contrib.admin",
